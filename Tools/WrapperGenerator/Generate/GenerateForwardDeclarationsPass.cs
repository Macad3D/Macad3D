--- conflicted
+++ resolved
@@ -1,69 +1,65 @@
-﻿using System;
-using System.IO;
-using System.Linq;
-
-namespace Macad.Occt.Generator;
-
-public class GenerateForwardDeclarationsPass : Pass
-{
-    //--------------------------------------------------------------------------------------------------
-
-    SourceWriter _Writer;
-
-    //--------------------------------------------------------------------------------------------------
-
-    public override bool Process()
-    {
-        var namespaceList = Context.Settings.Namespace.Split(new[] { "::" }, StringSplitOptions.RemoveEmptyEntries);
-
-        // Write forward decl list
-        _Writer = new();
-        _Writer.WriteLine("// Generated forward declarations list");
-        _Writer.WriteLine("#pragma once");
-        _Writer.WriteLine();
-        foreach (var ns in namespaceList)
-        {
-            _Writer.WriteLine($"namespace {ns}");
-            _Writer.WriteLine("{");
-        }
-        _Writer.Indent();
-
-        base.Process();
-
-        _Writer.Outdent();
-<<<<<<< HEAD
-        foreach (var ns in namespaceList.Cast<string>().Reverse())
-=======
-        foreach (var ns in namespaceList.AsEnumerable().Reverse())
->>>>>>> 2cb3e28c
-        {
-            _Writer.WriteLine($"}}; // namespace {ns}");
-        }
-
-        File.WriteAllText(Path.Combine(Context.Settings.OutputPath, "ForwardDeclarations.h"), _Writer.ToString());
-        return true;
-    }
-
-    //--------------------------------------------------------------------------------------------------
-
-    protected override bool ProcessClass(ClassDecl cd)
-    {
-        if (cd.Generate)
-        {
-            _Writer.WriteLine("ref class " + cd.Name + ";");
-        }
-        return true;
-    }
-
-    //--------------------------------------------------------------------------------------------------
-
-    protected override bool ProcessEnum(EnumDecl ed)
-    {
-        if (ed.Generate)
-        {
-            _Writer.WriteLine("enum class " + ed.Name + ";");
-        }
-
-        return true;
-    }
+﻿using System;
+using System.IO;
+using System.Linq;
+
+namespace Macad.Occt.Generator;
+
+public class GenerateForwardDeclarationsPass : Pass
+{
+    //--------------------------------------------------------------------------------------------------
+
+    SourceWriter _Writer;
+
+    //--------------------------------------------------------------------------------------------------
+
+    public override bool Process()
+    {
+        var namespaceList = Context.Settings.Namespace.Split(new[] { "::" }, StringSplitOptions.RemoveEmptyEntries);
+
+        // Write forward decl list
+        _Writer = new();
+        _Writer.WriteLine("// Generated forward declarations list");
+        _Writer.WriteLine("#pragma once");
+        _Writer.WriteLine();
+        foreach (var ns in namespaceList)
+        {
+            _Writer.WriteLine($"namespace {ns}");
+            _Writer.WriteLine("{");
+        }
+        _Writer.Indent();
+
+        base.Process();
+
+        _Writer.Outdent();
+        foreach (var ns in namespaceList.AsEnumerable().Reverse())
+        {
+            _Writer.WriteLine($"}}; // namespace {ns}");
+        }
+
+        File.WriteAllText(Path.Combine(Context.Settings.OutputPath, "ForwardDeclarations.h"), _Writer.ToString());
+        return true;
+    }
+
+    //--------------------------------------------------------------------------------------------------
+
+    protected override bool ProcessClass(ClassDecl cd)
+    {
+        if (cd.Generate)
+        {
+            _Writer.WriteLine("ref class " + cd.Name + ";");
+        }
+        return true;
+    }
+
+    //--------------------------------------------------------------------------------------------------
+
+    protected override bool ProcessEnum(EnumDecl ed)
+    {
+        if (ed.Generate)
+        {
+            _Writer.WriteLine("enum class " + ed.Name + ";");
+        }
+
+        return true;
+    }
 }